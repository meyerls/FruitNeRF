"""
FruitNeRF implementation.
"""

from __future__ import annotations
from collections import defaultdict

from dataclasses import dataclass, field
from typing import Dict, List, Tuple, Type, Union

import numpy as np
import torch
from torch.nn import Parameter
from torchmetrics.image import PeakSignalNoiseRatio
from torchmetrics.functional import structural_similarity_index_measure
from torchmetrics.image.lpip import LearnedPerceptualImagePatchSimilarity

from nerfstudio.cameras.rays import RayBundle
from nerfstudio.engine.callbacks import TrainingCallback, TrainingCallbackAttributes, TrainingCallbackLocation
from nerfstudio.field_components.field_heads import FieldHeadNames
from nerfstudio.field_components.spatial_distortions import SceneContraction
from nerfstudio.fields.density_fields import HashMLPDensityField
from nerfstudio.fields.semantic_nerf_field import SemanticNerfField
from nerfstudio.model_components.losses import (
    MSELoss,
    distortion_loss,
    interlevel_loss,
    scale_gradients_by_distance_squared
)
from nerfstudio.model_components.renderers import (
    AccumulationRenderer,
    DepthRenderer,
    RGBRenderer,
    SemanticRenderer,
    UncertaintyRenderer,
)
from nerfstudio.model_components.ray_samplers import ProposalNetworkSampler, UniformSampler
from nerfstudio.model_components.scene_colliders import NearFarCollider
from nerfstudio.models.base_model import Model
from nerfstudio.utils import colormaps
from nerfstudio.data.dataparsers.base_dataparser import Semantics
from nerfstudio.models.nerfacto import NerfactoModelConfig

from fruit_nerf.fruit_field import FruitField
from fruit_nerf.components.ray_samplers import UniformSamplerWithNoise


@dataclass
class FruitNerfModelConfig(NerfactoModelConfig):
    """FruitModel Model Config"""

    _target: Type = field(default_factory=lambda: FruitModel)
    semantic_loss_weight: float = 1.0
    pass_semantic_gradients: bool = False
    num_layers_semantic: int = 2
    hidden_dim_semantics: int = 64
    geo_feat_dim: int = 15


class FruitModel(Model):
    """FruitModel based on Nerfacto model"""

    config: FruitNerfModelConfig

    def __init__(self, config: FruitNerfModelConfig, metadata: Dict, **kwargs) -> None:
        assert "semantics" in metadata.keys() and isinstance(metadata["semantics"], Semantics)
        self.semantics = metadata["semantics"]
        self.test_mode = kwargs['test_mode']
        super().__init__(config=config, **kwargs)
        self.colormap = self.semantics.colors.clone().detach().to(self.device)

    def populate_modules(self):
        """Set the fields and modules."""
        super().populate_modules()

        scene_contraction = SceneContraction(order=float("inf")) if not self.config.disable_scene_contraction else None

        # Fields
        self.field = FruitField(
            self.scene_box.aabb,
            num_levels=self.config.num_levels,
            max_res=self.config.max_res,
            num_layers_semantic=self.config.num_layers_semantic,
            hidden_dim_semantics=self.config.hidden_dim_semantics,
            log2_hashmap_size=self.config.log2_hashmap_size,
            spatial_distortion=scene_contraction,
            num_images=self.num_train_data,
            geo_feat_dim=self.config.geo_feat_dim,
            use_average_appearance_embedding=self.config.use_average_appearance_embedding,
            use_semantics=True,
            test_mode=self.test_mode,
            num_semantic_classes=1,
            pass_semantic_gradients=self.config.pass_semantic_gradients,
        )

        self.density_fns = []
        self.proposal_networks = torch.nn.ModuleList()
        num_prop_nets = self.config.num_proposal_iterations

        if self.config.use_same_proposal_network:
            assert len(self.config.proposal_net_args_list) == 1, "Only one proposal network is allowed."
            prop_net_args = self.config.proposal_net_args_list[0]
            network = HashMLPDensityField(
                self.scene_box.aabb,
                spatial_distortion=scene_contraction,
                **prop_net_args,
                implementation=self.config.implementation,
            )
            self.proposal_networks.append(network)
            self.density_fns.extend([network.density_fn for _ in range(num_prop_nets)])
        else:
            for i in range(num_prop_nets):
                prop_net_args = self.config.proposal_net_args_list[min(i, len(self.config.proposal_net_args_list) - 1)]
                network = HashMLPDensityField(
                    self.scene_box.aabb,
                    spatial_distortion=scene_contraction,
                    **prop_net_args,
                    implementation=self.config.implementation,
                )
                self.proposal_networks.append(network)
                self.density_fns.append(network.density_fn)

        def update_schedule(step):
            return np.clip(
                np.interp(step, [0, self.config.proposal_warmup], [0, self.config.proposal_update_every]),
                1,
                self.config.proposal_update_every,
            )

<<<<<<< HEAD
        # Samplers
        # Change proposal network initial sampler if uniform
        initial_sampler = None  # None is for piecewise as default (see ProposalNetworkSampler)
        #if self.test_mode == 'inference':
        #    self.num_inference_samples = None  # int(200)
        #    self.proposal_sampler = None  # UniformSamplerWithNoise(num_samples=self.num_inference_samples, single_jitter=True)
        #    self.field.spatial_distortion = None
        if self.config.proposal_initial_sampler == "uniform":
            # Change proposal network initial sampler if uniform
            initial_sampler = None  # None is for piecewise as default (see ProposalNetworkSampler)
            if self.config.proposal_initial_sampler == "uniform":
                initial_sampler = UniformSampler(single_jitter=self.config.use_single_jitter)
=======
        initial_sampler = None
        if self.test_mode == 'inference':
            self.num_inference_samples = None
            self.proposal_sampler = None
            self.field.spatial_distortion = None
        elif self.config.proposal_initial_sampler == "uniform":
            initial_sampler = UniformSampler(single_jitter=self.config.use_single_jitter)
>>>>>>> 3d5316c3
        else:
            self.proposal_sampler = ProposalNetworkSampler(
                num_nerf_samples_per_ray=self.config.num_nerf_samples_per_ray,
                num_proposal_samples_per_ray=self.config.num_proposal_samples_per_ray,
                num_proposal_network_iterations=self.config.num_proposal_iterations,
                single_jitter=self.config.use_single_jitter,
                update_sched=update_schedule,
                initial_sampler=initial_sampler,
            )

        self.collider = NearFarCollider(near_plane=self.config.near_plane, far_plane=self.config.far_plane)

        # Renderers
        self.renderer_rgb = RGBRenderer(background_color=self.config.background_color)
        self.renderer_accumulation = AccumulationRenderer()
        self.renderer_depth = DepthRenderer()
        self.renderer_uncertainty = UncertaintyRenderer()
        self.renderer_semantics = SemanticRenderer()

        # Losses
        self.rgb_loss = MSELoss()
        self.binary_cross_entropy_loss = torch.nn.BCEWithLogitsLoss(reduction="mean")

        # Metrics
        self.psnr = PeakSignalNoiseRatio(data_range=1.0)
        self.ssim = structural_similarity_index_measure
        self.lpips = LearnedPerceptualImagePatchSimilarity(normalize=True)

    def get_param_groups(self) -> Dict[str, List[Parameter]]:
        return {
            "proposal_networks": list(self.proposal_networks.parameters()),
            "fields": list(self.field.parameters())
        }

    @torch.no_grad()
    def get_outputs_for_camera_ray_bundle(self, camera_ray_bundle: RayBundle) -> Dict[str, torch.Tensor]:
        """Takes in camera parameters and computes the output of the model.

        Args:
            camera_ray_bundle: ray bundle to calculate outputs over
        """
        num_rays_per_chunk = self.config.eval_num_rays_per_chunk
        image_height, image_width = camera_ray_bundle.origins.shape[:2]
        num_rays = len(camera_ray_bundle)
        outputs_lists = defaultdict(list)
        for i in range(0, num_rays, num_rays_per_chunk):
            start_idx = i
            end_idx = i + num_rays_per_chunk
            ray_bundle = camera_ray_bundle.get_row_major_sliced_ray_bundle(start_idx, end_idx)
            outputs = self.forward(ray_bundle=ray_bundle)
            for output_name, output in outputs.items():  # type: ignore
                if not torch.is_tensor(output):
                    # TODO: handle lists of tensors as well
                    continue
                outputs_lists[output_name].append(output.cpu())
        outputs = {}
        for output_name, outputs_list in outputs_lists.items():
            outputs[output_name] = torch.cat(outputs_list).view(image_height, image_width, -1)  # type: ignore
        return outputs

    def get_export_outputs(self, ray_bundle: RayBundle):
        outputs = {}
        ray_samples = self.proposal_sampler(ray_bundle)
        field_outputs = self.field.forward(ray_samples)

        outputs["rgb"] = field_outputs[FieldHeadNames.RGB]

        outputs["point_location"] = ray_samples.frustums.get_positions()
        outputs["semantics"] = field_outputs[FieldHeadNames.SEMANTICS][..., 0]
        outputs["density"] = field_outputs[FieldHeadNames.DENSITY][..., 0]

        semantic_labels = torch.sigmoid(outputs["semantics"])
        threshold = 0.9
        semantic_labels = torch.heaviside(semantic_labels - threshold, torch.tensor(0.)).to(torch.long)
        outputs["semantics_colormap"] = semantic_labels

        return outputs

<<<<<<< HEAD

    def get_inference_outputs(self, ray_bundle: RayBundle):
        outputs = {}


        ray_samples, weights_list, ray_samples_list = self.proposal_sampler(ray_bundle, density_fns=self.density_fns)

        field_outputs = self.field.forward(ray_samples)

        if self.config.use_gradient_scaling:
            field_outputs = scale_gradients_by_distance_squared(field_outputs, ray_samples)

        weights = ray_samples.get_weights(field_outputs[FieldHeadNames.DENSITY])
        weights_list.append(weights)
        ray_samples_list.append(ray_samples)

        rgb = self.renderer_rgb(rgb=field_outputs[FieldHeadNames.RGB], weights=weights)
        depth = self.renderer_depth(weights=weights, ray_samples=ray_samples)
        accumulation = self.renderer_accumulation(weights=weights)

        outputs = {"rgb": rgb,
                   "accumulation": accumulation,
                   "depth": depth,
                   "weights_list": weights_list,
                   "ray_samples_list": ray_samples_list}

        for i in range(self.config.num_proposal_iterations):
            outputs[f"prop_depth_{i}"] = self.renderer_depth(weights=weights_list[i], ray_samples=ray_samples_list[i])

        # semantics
        semantic_weights = weights
        if not self.config.pass_semantic_gradients:
            semantic_weights = semantic_weights.detach()
        outputs["semantics"] = self.renderer_semantics(
            field_outputs[FieldHeadNames.SEMANTICS], weights=semantic_weights
        )

        # semantics colormaps
        semantic_labels = torch.sigmoid(outputs["semantics"].detach())
        threshold = 0.9
        semantic_labels = torch.heaviside(semantic_labels - threshold, torch.tensor(0.)).to(torch.long)
        outputs["semantics_colormap"] = self.colormap.to(self.device)[semantic_labels].repeat(1, 3)

        return outputs

    def get_outputs(self, ray_bundle: RayBundle):  #

=======
    def get_outputs(self, ray_bundle: RayBundle):
>>>>>>> 3d5316c3
        ray_samples, weights_list, ray_samples_list = self.proposal_sampler(ray_bundle, density_fns=self.density_fns)
        field_outputs = self.field.forward(ray_samples)

        if self.config.use_gradient_scaling:
            field_outputs = scale_gradients_by_distance_squared(field_outputs, ray_samples)

        weights = ray_samples.get_weights(field_outputs[FieldHeadNames.DENSITY])
        weights_list.append(weights)
        ray_samples_list.append(ray_samples)

        rgb = self.renderer_rgb(rgb=field_outputs[FieldHeadNames.RGB], weights=weights)
        depth = self.renderer_depth(weights=weights, ray_samples=ray_samples)
        accumulation = self.renderer_accumulation(weights=weights)

<<<<<<< HEAD
        outputs = {"rgb": rgb,
                   "accumulation": accumulation,
                   "depth": depth,
                   "weights_list": weights_list,
                   "ray_samples_list": ray_samples_list}
=======
        outputs = {
            "rgb": rgb,
            "accumulation": accumulation,
            "depth": depth,
            "weights_list": weights_list,
            "ray_samples_list": ray_samples_list
        }
>>>>>>> 3d5316c3

        for i in range(self.config.num_proposal_iterations):
            outputs[f"prop_depth_{i}"] = self.renderer_depth(weights=weights_list[i], ray_samples=ray_samples_list[i])

        # Semantics
        semantic_weights = weights if self.config.pass_semantic_gradients else weights.detach()
        outputs["semantics"] = self.renderer_semantics(field_outputs[FieldHeadNames.SEMANTICS], weights=semantic_weights)

        # Semantics colormaps
        semantic_labels = torch.sigmoid(outputs["semantics"].detach())
        threshold = 0.9
        semantic_labels = torch.heaviside(semantic_labels - threshold, torch.tensor(0.)).to(torch.long)
        outputs["semantics_colormap"] = self.colormap.to(self.device)[semantic_labels]

        return outputs

    def get_loss_dict(self, outputs, batch, metrics_dict=None):
        loss_dict = {}
        image = batch["image"].to(self.device)
        
        # Ensure outputs_rgb is always defined
        outputs_rgb = outputs["rgb"]
        
        # Handle channel mismatch
        if outputs["rgb"].shape[-1] != image.shape[-1]:
            if outputs["rgb"].shape[-1] == 4 and image.shape[-1] == 3:
                outputs_rgb = outputs["rgb"][..., :3]  # Use only the RGB channels from the output
            elif outputs["rgb"].shape[-1] == 3 and image.shape[-1] == 4:
                image = image[..., :3]  # Use only the RGB channels from the ground truth
            else:
                raise ValueError(f"Unexpected channel size in tensors: outputs['rgb'] shape {outputs['rgb'].shape}, image shape {image.shape}")
        
        # Calculate RGB loss
        loss_dict["rgb_loss"] = self.rgb_loss(image, outputs_rgb)
        
        # Other loss calculations can go here
        loss_dict["semantics_loss"] = self.config.semantic_loss_weight * self.binary_cross_entropy_loss(
            outputs["semantics"], batch["fruit_mask"]
        )
        if self.training:
            loss_dict["interlevel_loss"] = self.config.interlevel_loss_mult * interlevel_loss(
                outputs["weights_list"], outputs["ray_samples_list"]
            )
        
        return loss_dict

<<<<<<< HEAD
    def forward(self, ray_bundle: RayBundle) -> Dict[str, Union[torch.Tensor, List]]:
        """Run forward starting with a ray bundle. This outputs different things depending on the configuration
        of the model and whether or not the batch is provided (whether or not we are training basically)

        Args:
            ray_bundle: containing all the information needed to render that ray latents included
        """

        if self.collider is not None:
            ray_bundle = self.collider(ray_bundle)

        if self.test_mode == 'inference':
            # fruit_nerf_output = self.get_inference_outputs(ray_bundle, self.render_rgb)
            fruit_nerf_output = self.get_inference_outputs(ray_bundle)
        elif self.test_mode == 'export':
            # fruit_nerf_output = self.get_inference_outputs(ray_bundle, self.render_rgb)
            fruit_nerf_output = self.get_export_outputs(ray_bundle)
        else:
            fruit_nerf_output = self.get_outputs(ray_bundle)

        return fruit_nerf_output

=======
>>>>>>> 3d5316c3
    def get_metrics_dict(self, outputs, batch):
        metrics_dict = {}
        image = batch["image"].to(self.device)
        
        # Ensure outputs_rgb is always defined
        outputs_rgb = outputs["rgb"]
        
        # Handle channel mismatch
        if outputs["rgb"].shape[-1] != image.shape[-1]:
            if outputs["rgb"].shape[-1] == 4 and image.shape[-1] == 3:
                outputs_rgb = outputs["rgb"][..., :3]  # Use only the RGB channels from the output
            elif outputs["rgb"].shape[-1] == 3 and image.shape[-1] == 4:
                image = image[..., :3]  # Use only the RGB channels from the ground truth
            else:
                raise ValueError(f"Unexpected channel size in tensors: outputs['rgb'] shape {outputs['rgb'].shape}, image shape {image.shape}")
        
        # Compute PSNR
        metrics_dict["psnr"] = self.psnr(outputs_rgb, image)
        
        # Compute distortion loss
        metrics_dict["distortion"] = distortion_loss(outputs["weights_list"], outputs["ray_samples_list"])
        
        return metrics_dict

    def get_image_metrics_and_images(
            self, outputs: Dict[str, torch.Tensor], batch: Dict[str, torch.Tensor]
    ) -> Tuple[Dict[str, float], Dict[str, torch.Tensor]]:
        image = batch["image"].to(self.device)
        rgb = outputs["rgb"]
        rgb = torch.clamp(rgb, min=0, max=1)
        acc = colormaps.apply_colormap(outputs["accumulation"])
        depth = colormaps.apply_depth_colormap(
            outputs["depth"],
            accumulation=outputs["accumulation"],
        )

        combined_rgb = torch.cat([image, rgb], dim=1)
        combined_acc = torch.cat([acc], dim=1)
        combined_depth = torch.cat([depth], dim=1)

        # Switch images from [H, W, C] to [1, C, H, W] for metrics computations
        image = torch.moveaxis(image, -1, 0)[None, ...]
        rgb = torch.moveaxis(rgb, -1, 0)[None, ...]

        psnr = self.psnr(image, rgb)
        ssim = self.ssim(image, rgb)
        lpips = self.lpips(image, rgb)

        # all of these metrics will be logged as scalars
        metrics_dict = {"psnr": float(psnr.item()), "ssim": float(ssim)}  # type: ignore
        metrics_dict["lpips"] = float(lpips)

        images_dict = {"img": combined_rgb, "accumulation": combined_acc, "depth": combined_depth}

        for i in range(self.config.num_proposal_iterations):
            key = f"prop_depth_{i}"
            prop_depth_i = colormaps.apply_depth_colormap(
                outputs[key],
                accumulation=outputs["accumulation"],
            )
            images_dict[key] = prop_depth_i

        # semantics
        semantic_labels = torch.sigmoid(outputs["semantics"])
        images_dict["semantics_colormap"] = semantic_labels

        # valid mask
        images_dict["fruit_mask"] = batch["fruit_mask"].repeat(1, 1, 3).to(self.device)

        from torchmetrics.classification import BinaryJaccardIndex
        metric = BinaryJaccardIndex().to(self.device)
        semantic_labels = torch.nn.functional.softmax(outputs["semantics"])
        iou = metric(semantic_labels[..., 0], batch["fruit_mask"][..., 0])
        metrics_dict["iou"] = float(iou)

        return metrics_dict, images_dict<|MERGE_RESOLUTION|>--- conflicted
+++ resolved
@@ -127,20 +127,7 @@
                 self.config.proposal_update_every,
             )
 
-<<<<<<< HEAD
-        # Samplers
-        # Change proposal network initial sampler if uniform
-        initial_sampler = None  # None is for piecewise as default (see ProposalNetworkSampler)
-        #if self.test_mode == 'inference':
-        #    self.num_inference_samples = None  # int(200)
-        #    self.proposal_sampler = None  # UniformSamplerWithNoise(num_samples=self.num_inference_samples, single_jitter=True)
-        #    self.field.spatial_distortion = None
-        if self.config.proposal_initial_sampler == "uniform":
-            # Change proposal network initial sampler if uniform
-            initial_sampler = None  # None is for piecewise as default (see ProposalNetworkSampler)
-            if self.config.proposal_initial_sampler == "uniform":
-                initial_sampler = UniformSampler(single_jitter=self.config.use_single_jitter)
-=======
+
         initial_sampler = None
         if self.test_mode == 'inference':
             self.num_inference_samples = None
@@ -148,7 +135,6 @@
             self.field.spatial_distortion = None
         elif self.config.proposal_initial_sampler == "uniform":
             initial_sampler = UniformSampler(single_jitter=self.config.use_single_jitter)
->>>>>>> 3d5316c3
         else:
             self.proposal_sampler = ProposalNetworkSampler(
                 num_nerf_samples_per_ray=self.config.num_nerf_samples_per_ray,
@@ -227,8 +213,6 @@
 
         return outputs
 
-<<<<<<< HEAD
-
     def get_inference_outputs(self, ray_bundle: RayBundle):
         outputs = {}
 
@@ -273,11 +257,8 @@
 
         return outputs
 
-    def get_outputs(self, ray_bundle: RayBundle):  #
-
-=======
+
     def get_outputs(self, ray_bundle: RayBundle):
->>>>>>> 3d5316c3
         ray_samples, weights_list, ray_samples_list = self.proposal_sampler(ray_bundle, density_fns=self.density_fns)
         field_outputs = self.field.forward(ray_samples)
 
@@ -292,13 +273,7 @@
         depth = self.renderer_depth(weights=weights, ray_samples=ray_samples)
         accumulation = self.renderer_accumulation(weights=weights)
 
-<<<<<<< HEAD
-        outputs = {"rgb": rgb,
-                   "accumulation": accumulation,
-                   "depth": depth,
-                   "weights_list": weights_list,
-                   "ray_samples_list": ray_samples_list}
-=======
+
         outputs = {
             "rgb": rgb,
             "accumulation": accumulation,
@@ -306,7 +281,6 @@
             "weights_list": weights_list,
             "ray_samples_list": ray_samples_list
         }
->>>>>>> 3d5316c3
 
         for i in range(self.config.num_proposal_iterations):
             outputs[f"prop_depth_{i}"] = self.renderer_depth(weights=weights_list[i], ray_samples=ray_samples_list[i])
@@ -353,7 +327,6 @@
         
         return loss_dict
 
-<<<<<<< HEAD
     def forward(self, ray_bundle: RayBundle) -> Dict[str, Union[torch.Tensor, List]]:
         """Run forward starting with a ray bundle. This outputs different things depending on the configuration
         of the model and whether or not the batch is provided (whether or not we are training basically)
@@ -376,8 +349,6 @@
 
         return fruit_nerf_output
 
-=======
->>>>>>> 3d5316c3
     def get_metrics_dict(self, outputs, batch):
         metrics_dict = {}
         image = batch["image"].to(self.device)
